import 'dart:ui' as ui;

import 'package:flutter/foundation.dart';
import 'package:flutter/material.dart';
import 'package:flutter/rendering.dart';

import 'package:flutter_context_menu/flutter_context_menu.dart';

import 'package:fl_nodes/src/core/models/config.dart';
import 'package:fl_nodes/src/utils/grid_drawing.dart';
import 'package:fl_nodes/src/widgets/node.dart';

import '../core/controllers/node_editor/core.dart';
import '../core/models/entities.dart';
import '../core/models/styles.dart';

class NodeDrawData {
  Offset offset;
  NodeState state;

  NodeDrawData({
    required this.offset,
    required this.state,
  });
}

class LinkDrawData {
  final PortType portsType;
  final Offset outPortOffset;
  final Offset inPortOffset;

  LinkDrawData({
    required this.portsType,
    required this.outPortOffset,
    required this.inPortOffset,
  });
}

/// This extends the [ContainerBoxParentData] class from the Flutter framework
/// for the data to be passed down to children for layout and painting.
class _ParentData extends ContainerBoxParentData<RenderBox> {
  Offset nodeOffset = Offset.zero;
  NodeState state = NodeState();
}

class NodeEditorRenderObjectWidget extends MultiChildRenderObjectWidget {
  final FlNodeEditorController controller;
  final FlNodeEditorConfig behavior;
  final FlNodeEditorStyle style;
  final Widget Function(
    BuildContext,
    NodeInstance,
    FlNodeStyle,
    VoidCallback onToggleCollapse,
  )? headerBuilder;
  final Widget Function(BuildContext, FieldInstance, FlNodeStyle)? fieldBuilder;
  final Widget Function(BuildContext, PortInstance, FlNodeStyle)? portBuilder;
  final List<ContextMenuEntry> Function(BuildContext, NodeInstance)?
      contextMenuBuilder;

  NodeEditorRenderObjectWidget({
    super.key,
    required this.controller,
    required this.style,
    this.headerBuilder,
    this.fieldBuilder,
    this.portBuilder,
    this.contextMenuBuilder,
  })  : behavior = controller.config,
        super(
          children: controller.nodesAsList
              .map(
                (node) => NodeWidget(
                  style: style.nodeStyle,
                  controller: controller,
                  node: node,
<<<<<<< HEAD
                  style: style.nodeStyle,
                  headerBuilder: headerBuilder,
                  fieldBuilder: fieldBuilder,
                  portBuilder: portBuilder,
                  contextMenuBuilder: contextMenuBuilder,
=======
>>>>>>> 5e14e37d
                ),
              )
              .toList(),
        );

  @override
  NodeEditorRenderBox createRenderObject(BuildContext context) {
    return NodeEditorRenderBox(
      style: style,
      behavior: behavior,
      offset: controller.viewportOffset,
      zoom: controller.viewportZoom,
      tempLink: _getTempLinkData(),
      selectionArea: controller.selectionArea,
      nodesData: _getNodesData(),
      linksData: _getLinksData(),
    );
  }

  @override
  void updateRenderObject(
    BuildContext context,
    NodeEditorRenderBox renderObject,
  ) {
    renderObject
      ..style = style
      ..offset = controller.viewportOffset
      ..zoom = controller.viewportZoom
      ..tempLinkDrawData = _getTempLinkData()
      ..selectionArea = controller.selectionArea
      ..shouldUpdateNodes(_getNodesData())
      ..linksData = _getLinksData();
  }

  List<NodeDrawData> _getNodesData() {
    return controller.nodesAsList
        .map(
          (node) => NodeDrawData(
            offset: node.offset,
            state: node.state,
          ),
        )
        .toList();
  }

  List<LinkDrawData> _getLinksData() {
    return controller.renderLinksAsList.map((link) {
      final nodes = controller.nodes;

      final outNode = nodes[link.fromTo.from]!;
      final inNode = nodes[link.fromTo.fromPort]!;
      final outPort = outNode.ports[link.fromTo.to]!;
      final inPort = inNode.ports[link.fromTo.toPort]!;

      // NOTE: The port offset is relative to the node
      return LinkDrawData(
        portsType: outPort.prototype.type,
        outPortOffset: outNode.offset + outPort.offset,
        inPortOffset: inNode.offset + inPort.offset,
      );
    }).toList();
  }

  LinkDrawData? _getTempLinkData() {
    final tempLink = controller.renderTempLink;
    if (tempLink == null) return null;

    // NOTE: The port offset its fake, it's just the position of the mouse
    return LinkDrawData(
      portsType: controller.renderTempLink!.type,
      outPortOffset: controller.renderTempLink!.from,
      inPortOffset: controller.renderTempLink!.to,
    );
  }
}

class NodeEditorRenderBox extends RenderBox
    with
        ContainerRenderObjectMixin<RenderBox, _ParentData>,
        RenderBoxContainerDefaultsMixin<RenderBox, _ParentData> {
  NodeEditorRenderBox({
    required FlNodeEditorStyle style,
    required FlNodeEditorConfig behavior,
    required Offset offset,
    required double zoom,
    required LinkDrawData? tempLink,
    required Rect selectionArea,
    required List<NodeDrawData> nodesData,
    required List<LinkDrawData> linksData,
  })  : _style = style,
        _behavior = behavior,
        _offset = offset,
        _zoom = zoom,
        _tempLinkDrawData = tempLink,
        _selectionArea = selectionArea,
        _linksData = linksData {
    shouldUpdateNodes(nodesData);
  }

  FlNodeEditorConfig _behavior;
  FlNodeEditorConfig get behavior => _behavior;
  set behavior(FlNodeEditorConfig value) {
    if (_behavior == value) return;
    _behavior = value;
    markNeedsPaint();
  }

  FlNodeEditorStyle _style;
  FlNodeEditorStyle get style => _style;
  set style(FlNodeEditorStyle value) {
    if (_style == value) return;
    _style = value;
    markNeedsPaint();
  }

  FlNodeStyle get nodeStyle => style.nodeStyle;
  FlPortStyle get portStyle => style.nodeStyle.portStyle;

  Offset _offset;
  Offset get offset => _offset;
  set offset(Offset value) {
    if (_offset == value) return;
    _offset = value;
    markNeedsPaint();
  }

  double _zoom;
  double get zoom => _zoom;
  set zoom(double value) {
    if (_zoom == value) return;
    _zoom = value;
    markNeedsPaint();
    markNeedsLayout();
  }

  Rect _selectionArea;
  Rect get selectionArea => _selectionArea;
  set selectionArea(Rect value) {
    if (_selectionArea == value) return;
    _selectionArea = value;
    markNeedsPaint();
  }

  LinkDrawData? _tempLinkDrawData;
  LinkDrawData? get tempLinkDrawData => _tempLinkDrawData;
  set tempLinkDrawData(LinkDrawData? value) {
    if (_tempLinkDrawData == value) return;
    _tempLinkDrawData = value;
    markNeedsPaint();
  }

  List<LinkDrawData> _linksData;
  List<LinkDrawData> get linksData => _linksData;
  set linksData(List<LinkDrawData> value) {
    if (_linksData == value) return;
    _linksData = value;
    markNeedsPaint();
  }

  List<NodeDrawData> _nodesData = [];

  void shouldUpdateNodes(List<NodeDrawData> nodesData) {
    if (!_didNodesUpdate(nodesData)) {
      _updateNodes(nodesData);
      markNeedsLayout();
    }
  }

  void _updateNodes(List<NodeDrawData> nodesData) {
    _nodesData = nodesData;

    RenderBox? child = firstChild;
    int index = 0;

    while (child != null && index < nodesData.length) {
      final childParentData = child.parentData! as _ParentData;
      childParentData.offset = nodesData[index].offset;
      childParentData.state = NodeState(
        isSelected: nodesData[index].state.isSelected,
        isCollapsed: nodesData[index].state.isCollapsed,
      );
      child = childParentData.nextSibling;
      index++;
    }
  }

  bool _didNodesUpdate(List<NodeDrawData> nodesData) {
    if (childCount != nodesData.length) {
      return false;
    }

    RenderBox? child = firstChild;
    int index = 0;

    while (child != null && index < nodesData.length) {
      final childParentData = child.parentData! as _ParentData;

      if (childParentData.offset != nodesData[index].offset ||
          childParentData.state != nodesData[index].state) {
        return false;
      }
      child = childParentData.nextSibling;
      index++;
    }

    return true;
  }

  @override
  void setupParentData(RenderBox child) {
    if (child.parentData is! NodeDrawData) {
      child.parentData = _ParentData();
    }
  }

  @override
  void insert(RenderBox child, {RenderBox? after}) {
    setupParentData(child);
    super.insert(child, after: after);
    final index = indexOf(child);
    if (index >= 0 && index < _nodesData.length) {
      (child.parentData as _ParentData).offset = _nodesData[index].offset;
      (child.parentData as _ParentData).state = _nodesData[index].state;
    }
  }

  int indexOf(RenderBox child) {
    int index = 0;
    RenderBox? current = firstChild;

    while (current != null) {
      if (current == child) return index;
      current = childAfter(current);
      index++;
    }

    return -1;
  }

  @override
  void performLayout() {
    size = constraints.biggest;

    RenderBox? child = firstChild;
    while (child != null) {
      final childParentData = child.parentData! as _ParentData;

      child.layout(
        BoxConstraints.loose(constraints.biggest),
        parentUsesSize: true,
      );

      childParentData.offset = childParentData.offset;

      child = childParentData.nextSibling;
    }
  }

  @override
  void paint(PaintingContext context, Offset offset) {
    final Canvas canvas = context.canvas;

    canvas.save();

    final (viewport, startX, startY) = _prepareCanvas(canvas, size);

    if (style.gridStyle.showGrid) {
      drawGrid(style.gridStyle, canvas, viewport, startX, startY);
    }

    _paintLinks(canvas);

    RenderBox? child = firstChild;
    while (child != null) {
      final childParentData = child.parentData! as _ParentData;

      if (!Rect.fromLTWH(
        childParentData.offset.dx,
        childParentData.offset.dy,
        child.size.width,
        child.size.height,
      ).overlaps(viewport)) {
        child = childParentData.nextSibling;
        continue;
      }

      // Drawing the shadow directly on the canvas is faster than using the shadow property
      final Paint shadowPaint = Paint()
        ..color = Colors.black54
        ..maskFilter = const MaskFilter.blur(BlurStyle.normal, 4.0);

      canvas.drawRect(
        Rect.fromLTWH(
          childParentData.offset.dx,
          childParentData.offset.dy + 4,
          child.size.width,
          child.size.height,
        ),
        shadowPaint,
      );

      context.paintChild(child, childParentData.offset);

      child = childParentData.nextSibling;
    }

    // We paint this after the nodes so that the temporary link is always on top
    _paintTemporaryLink(canvas);

    // Same as above, we paint this after the nodes so that the selection area is always on top
    _paintSelectionArea(canvas, viewport);

    if (kDebugMode) {
      paintDebugViewport(canvas, viewport);
      paintDebugOffset(canvas, size);
    }

    context.canvas.restore();
  }

  (Rect, double, double) _prepareCanvas(Canvas canvas, Size size) {
    canvas.translate(size.width / 2, size.height / 2);
    canvas.scale(zoom);
    canvas.translate(offset.dx, offset.dy);

    final viewport = _calculateViewport(canvas, size);
    final startX = _calculateStart(viewport.left, style.gridStyle.gridSpacingX);
    final startY = _calculateStart(viewport.top, style.gridStyle.gridSpacingY);

    canvas.clipRect(
      viewport,
      clipOp: ui.ClipOp.intersect,
      doAntiAlias: false,
    );

    return (viewport, startX, startY);
  }

  Rect _calculateViewport(Canvas canvas, Size size) {
    return Rect.fromLTWH(
      -size.width / 2 / zoom - _offset.dx,
      -size.height / 2 / zoom - _offset.dy,
      size.width / zoom,
      size.height / zoom,
    );
  }

  double _calculateStart(double viewportEdge, double gridSpacing) {
    return (viewportEdge / gridSpacing).floor() * gridSpacing;
  }

  @visibleForTesting
  void paintDebugViewport(Canvas canvas, Rect viewport) {
    final Paint debugPaint = Paint()
      ..color = Colors.red
      ..style = PaintingStyle.stroke;

    // Draw the viewport rect
    canvas.drawRect(viewport, debugPaint);
  }

  @visibleForTesting
  void paintDebugOffset(Canvas canvas, Size size) {
    final Paint debugPaint = Paint()
      ..color = Colors.green.withAlpha(200)
      ..style = PaintingStyle.fill;

    // Draw the offset point
    canvas.drawCircle(Offset.zero, 5, debugPaint);
  }

  void _paintLinks(Canvas canvas) {
    void paintLinksAsBeziers(Canvas canvas) {
      for (final linkDrawData in linksData) {
        _paintBezierLink(
          canvas,
          linkDrawData,
        );
      }
    }

    void paintLinksAsStraights(Canvas canvas) {
      for (final linkDrawData in linksData) {
        _paintStraightLink(
          canvas,
          linkDrawData,
        );
      }
    }

    void paintLinksAsNinetyDegrees(Canvas canvas) {
      for (final linkDrawData in linksData) {
        _paintNinetyDegreesLink(
          canvas,
          linkDrawData,
        );
      }
    }

    switch (style.nodeStyle.linkStyle.curveType) {
      case FlLinkCurveType.straight:
        paintLinksAsStraights(canvas);
        break;
      case FlLinkCurveType.bezier:
        paintLinksAsBeziers(canvas);
        break;
      case FlLinkCurveType.ninetyDegree:
        paintLinksAsNinetyDegrees(canvas);
        break;
    }
  }

  void _paintBezierLink(Canvas canvas, LinkDrawData drawData) {
    final path = Path()
      ..moveTo(
        drawData.outPortOffset.dx,
        drawData.outPortOffset.dy,
      );

    const double defaultOffset = 400.0;

    //  How far the bezier follows the horizontal direction before curving based on the distance between ports
    final dx = (drawData.inPortOffset.dx - drawData.outPortOffset.dx).abs();
    final controlOffset = dx < defaultOffset * 2 ? dx / 2 : defaultOffset;

    // First control point: a few pixels to the right of the output port.
    final cp1 = Offset(
      drawData.outPortOffset.dx + controlOffset,
      drawData.outPortOffset.dy,
    );

    // Second control point: a few pixels to the left of the input port.
    final cp2 = Offset(
      drawData.inPortOffset.dx - controlOffset,
      drawData.inPortOffset.dy,
    );

    path.cubicTo(
      cp1.dx,
      cp1.dy,
      cp2.dx,
      cp2.dy,
      drawData.inPortOffset.dx,
      drawData.inPortOffset.dy,
    );

    final gradient = LinearGradient(
      colors: [
        portStyle.color[drawData.portsType]![PortDirection.output]!,
        portStyle.color[drawData.portsType]![PortDirection.input]!,
      ],
      begin: Alignment.centerLeft,
      end: Alignment.centerRight,
    );

    final shader = gradient.createShader(
      Rect.fromPoints(drawData.outPortOffset, drawData.inPortOffset),
    );

    final Paint paint = Paint()
      ..shader = shader
      ..style = PaintingStyle.stroke
      ..strokeWidth = style.nodeStyle.linkStyle.lineWidth;

    canvas.drawPath(path, paint);
  }

  void _paintStraightLink(
    Canvas canvas,
    LinkDrawData drawData,
  ) {
    final gradient = LinearGradient(
      colors: [
        portStyle.color[drawData.portsType]![PortDirection.output]!,
        portStyle.color[drawData.portsType]![PortDirection.input]!,
      ],
      begin: Alignment.centerLeft,
      end: Alignment.centerRight,
    );

    final shader = gradient.createShader(
      Rect.fromPoints(drawData.outPortOffset, drawData.inPortOffset),
    );

    final Paint gradientPaint = Paint()
      ..shader = shader
      ..style = PaintingStyle.stroke
      ..strokeWidth = style.nodeStyle.linkStyle.lineWidth;

    canvas.drawLine(
      drawData.outPortOffset,
      drawData.inPortOffset,
      gradientPaint,
    );
  }

  void _paintNinetyDegreesLink(
    Canvas canvas,
    LinkDrawData drawData,
  ) {
    final gradient = LinearGradient(
      colors: [
        portStyle.color[drawData.portsType]![PortDirection.output]!,
        portStyle.color[drawData.portsType]![PortDirection.input]!,
      ],
      begin: Alignment.centerLeft,
      end: Alignment.centerRight,
    );

    final shader = gradient.createShader(
      Rect.fromPoints(drawData.outPortOffset, drawData.inPortOffset),
    );

    final Paint gradientPaint = Paint()
      ..shader = shader
      ..style = PaintingStyle.stroke
      ..strokeWidth = style.nodeStyle.linkStyle.lineWidth;

    final midX = (drawData.outPortOffset.dx + drawData.inPortOffset.dx) / 2;

    final path = Path()
      ..moveTo(drawData.outPortOffset.dx, drawData.outPortOffset.dy)
      ..lineTo(midX, drawData.outPortOffset.dy)
      ..lineTo(midX, drawData.inPortOffset.dy)
      ..lineTo(drawData.inPortOffset.dx, drawData.inPortOffset.dy);

    canvas.drawPath(path, gradientPaint);
  }

  void _paintTemporaryLink(Canvas canvas) {
    if (_tempLinkDrawData == null) return;

    switch (style.nodeStyle.linkStyle.curveType) {
      case FlLinkCurveType.straight:
        _paintStraightLink(canvas, tempLinkDrawData!);
        break;
      case FlLinkCurveType.bezier:
        _paintBezierLink(canvas, tempLinkDrawData!);
        break;
      case FlLinkCurveType.ninetyDegree:
        _paintNinetyDegreesLink(canvas, tempLinkDrawData!);
        break;
    }
  }

  void _paintSelectionArea(Canvas canvas, Rect viewport) {
    if (selectionArea.isEmpty) return;

    final Paint selectionPaint = Paint()
      ..color = Colors.blue.withAlpha(50)
      ..style = PaintingStyle.fill;

    canvas.drawRect(selectionArea, selectionPaint);

    final Paint borderPaint = Paint()
      ..color = Colors.blue
      ..style = PaintingStyle.stroke
      ..strokeWidth = 0.5;

    canvas.drawRect(selectionArea, borderPaint);
  }

  @override
  bool hitTestSelf(Offset position) {
    return true;
  }

  @override
  bool hitTestChildren(BoxHitTestResult result, {required Offset position}) {
    final transformedPosition =
        (position - Offset(size.width / 2, size.height / 2))
                .scale(1 / zoom, 1 / zoom) -
            _offset;

    RenderBox? child = lastChild;
    while (child != null) {
      final childParentData = child.parentData! as _ParentData;

      final bool isHit = result.addWithPaintOffset(
        offset: childParentData.offset,
        position: transformedPosition,
        hitTest: (BoxHitTestResult result, Offset transformed) {
          return child!.hitTest(result, position: transformed);
        },
      );

      if (isHit) {
        return true;
      }

      child = childParentData.previousSibling;
    }

    return false;
  }
}<|MERGE_RESOLUTION|>--- conflicted
+++ resolved
@@ -74,14 +74,10 @@
                   style: style.nodeStyle,
                   controller: controller,
                   node: node,
-<<<<<<< HEAD
-                  style: style.nodeStyle,
                   headerBuilder: headerBuilder,
                   fieldBuilder: fieldBuilder,
                   portBuilder: portBuilder,
                   contextMenuBuilder: contextMenuBuilder,
-=======
->>>>>>> 5e14e37d
                 ),
               )
               .toList(),
